use std::collections::HashSet;
use std::io::prelude::*;
use std::io::{Cursor, Seek};
use std::iter::FromIterator;
use zip::write::FileOptions;
use zip::CompressionMethod;

// This test asserts that after creating a zip file, then reading its contents back out,
// the extracted data will *always* be exactly the same as the original data.
#[test]
fn end_to_end() {
    let mut file = Cursor::new(Vec::new());

<<<<<<< HEAD
    write_to_zip_file(zip::ZipWriter::new(&mut file)).expect("file written");

    let file_contents: String = read_zip_file(&mut file).unwrap();
=======
    write_to_zip(file).expect("file written");

    check_zip_contents(file, ENTRY_NAME);
}
>>>>>>> 4d8a0684

// This test asserts that after copying a `ZipFile` to a new `ZipWriter`, then reading its
// contents back out, the extracted data will *always* be exactly the same as the original data.
#[test]
fn copy() {
    let src_file = &mut Cursor::new(Vec::new());
    write_to_zip(src_file).expect("file written");

    let mut tgt_file = &mut Cursor::new(Vec::new());

    {
        let mut src_archive = zip::ZipArchive::new(src_file).unwrap();
        let mut zip = zip::ZipWriter::new(&mut tgt_file);

        {
            let file = src_archive.by_name(ENTRY_NAME).expect("file found");
            zip.raw_copy_file(file).unwrap();
        }

        {
            let file = src_archive.by_name(ENTRY_NAME).expect("file found");
            zip.raw_copy_file_rename(file, COPY_ENTRY_NAME).unwrap();
        }
    }

    let mut tgt_archive = zip::ZipArchive::new(tgt_file).unwrap();

    check_zip_file_contents(&mut tgt_archive, ENTRY_NAME);
    check_zip_file_contents(&mut tgt_archive, COPY_ENTRY_NAME);
}

<<<<<<< HEAD
#[test]
fn end_to_end_streaming_write() {
    let mut file = Vec::new();

    write_to_zip_file(zip::ZipWriter::new_streaming(&mut file)).expect("file written");

    let mut file_in = Cursor::new(file);
    let file_contents: String = read_zip_file(&mut file_in).unwrap();

    assert!(file_contents.as_bytes() == LOREM_IPSUM);
}
=======
fn write_to_zip(file: &mut Cursor<Vec<u8>>) -> zip::result::ZipResult<()> {
    let mut zip = zip::ZipWriter::new(file);
>>>>>>> 4d8a0684

fn write_to_zip_file<W: Write>(mut zip: zip::ZipWriter<W>) -> zip::result::ZipResult<()> {
    zip.add_directory("test/", Default::default())?;

    let options = FileOptions::default()
        .compression_method(CompressionMethod::Stored)
        .unix_permissions(0o755);
    zip.start_file("test/☃.txt", options)?;
    zip.write_all(b"Hello, World!\n")?;

    zip.start_file(ENTRY_NAME, Default::default())?;
    zip.write_all(LOREM_IPSUM)?;

    zip.finish()?;
    Ok(())
}

fn read_zip<R: Read + Seek>(zip_file: R) -> zip::result::ZipResult<zip::ZipArchive<R>> {
    let archive = zip::ZipArchive::new(zip_file).unwrap();

    let expected_file_names = ["test/", "test/☃.txt", ENTRY_NAME];
    let expected_file_names = HashSet::from_iter(expected_file_names.iter().map(|&v| v));
    let file_names = archive.file_names().collect::<HashSet<_>>();
    assert_eq!(file_names, expected_file_names);

    Ok(archive)
}

fn read_zip_file<R: Read + Seek>(
    archive: &mut zip::ZipArchive<R>,
    name: &str,
) -> zip::result::ZipResult<String> {
    let mut file = archive.by_name(name)?;

    let mut contents = String::new();
    file.read_to_string(&mut contents).unwrap();
    Ok(contents)
}

fn check_zip_contents(zip_file: &mut Cursor<Vec<u8>>, name: &str) {
    let mut archive = read_zip(zip_file).unwrap();
    check_zip_file_contents(&mut archive, name);
}

fn check_zip_file_contents<R: Read + Seek>(archive: &mut zip::ZipArchive<R>, name: &str) {
    let file_contents: String = read_zip_file(archive, name).unwrap();
    assert!(file_contents.as_bytes() == LOREM_IPSUM);
}

const LOREM_IPSUM : &'static [u8] = b"Lorem ipsum dolor sit amet, consectetur adipiscing elit. In tellus elit, tristique vitae mattis egestas, ultricies vitae risus. Quisque sit amet quam ut urna aliquet
molestie. Proin blandit ornare dui, a tempor nisl accumsan in. Praesent a consequat felis. Morbi metus diam, auctor in auctor vel, feugiat id odio. Curabitur ex ex,
dictum quis auctor quis, suscipit id lorem. Aliquam vestibulum dolor nec enim vehicula, porta tristique augue tincidunt. Vivamus ut gravida est. Sed pellentesque, dolor
vitae tristique consectetur, neque lectus pulvinar dui, sed feugiat purus diam id lectus. Class aptent taciti sociosqu ad litora torquent per conubia nostra, per
inceptos himenaeos. Maecenas feugiat velit in ex ultrices scelerisque id id neque.
";

const ENTRY_NAME: &str = "test/lorem_ipsum.txt";

const COPY_ENTRY_NAME: &str = "test/lorem_ipsum_renamed.txt";<|MERGE_RESOLUTION|>--- conflicted
+++ resolved
@@ -11,28 +11,22 @@
 fn end_to_end() {
     let mut file = Cursor::new(Vec::new());
 
-<<<<<<< HEAD
     write_to_zip_file(zip::ZipWriter::new(&mut file)).expect("file written");
 
-    let file_contents: String = read_zip_file(&mut file).unwrap();
-=======
-    write_to_zip(file).expect("file written");
-
-    check_zip_contents(file, ENTRY_NAME);
+    check_zip_contents(&mut file, ENTRY_NAME);
 }
->>>>>>> 4d8a0684
 
 // This test asserts that after copying a `ZipFile` to a new `ZipWriter`, then reading its
 // contents back out, the extracted data will *always* be exactly the same as the original data.
 #[test]
 fn copy() {
-    let src_file = &mut Cursor::new(Vec::new());
-    write_to_zip(src_file).expect("file written");
+    let mut src_file = Cursor::new(Vec::new());
+    write_to_zip_file(zip::ZipWriter::new(&mut src_file)).expect("file written");
 
     let mut tgt_file = &mut Cursor::new(Vec::new());
 
     {
-        let mut src_archive = zip::ZipArchive::new(src_file).unwrap();
+        let mut src_archive = zip::ZipArchive::new(&mut src_file).unwrap();
         let mut zip = zip::ZipWriter::new(&mut tgt_file);
 
         {
@@ -52,22 +46,14 @@
     check_zip_file_contents(&mut tgt_archive, COPY_ENTRY_NAME);
 }
 
-<<<<<<< HEAD
 #[test]
 fn end_to_end_streaming_write() {
     let mut file = Vec::new();
 
     write_to_zip_file(zip::ZipWriter::new_streaming(&mut file)).expect("file written");
 
-    let mut file_in = Cursor::new(file);
-    let file_contents: String = read_zip_file(&mut file_in).unwrap();
-
-    assert!(file_contents.as_bytes() == LOREM_IPSUM);
+    check_zip_contents(&mut Cursor::new(file), ENTRY_NAME);
 }
-=======
-fn write_to_zip(file: &mut Cursor<Vec<u8>>) -> zip::result::ZipResult<()> {
-    let mut zip = zip::ZipWriter::new(file);
->>>>>>> 4d8a0684
 
 fn write_to_zip_file<W: Write>(mut zip: zip::ZipWriter<W>) -> zip::result::ZipResult<()> {
     zip.add_directory("test/", Default::default())?;
