use crate::result::{ZipError, ZipResult};
use byteorder::{LittleEndian, ReadBytesExt, WriteBytesExt};
use std::io;
use std::io::prelude::*;

<<<<<<< HEAD
pub const LOCAL_FILE_HEADER_SIGNATURE : u32 = 0x04034b50;
pub const CENTRAL_DIRECTORY_HEADER_SIGNATURE : u32 = 0x02014b50;
const CENTRAL_DIRECTORY_END_SIGNATURE : u32 = 0x06054b50;
pub const ZIP64_CENTRAL_DIRECTORY_END_SIGNATURE : u32 = 0x06064b50;
const ZIP64_CENTRAL_DIRECTORY_END_LOCATOR_SIGNATURE : u32 = 0x07064b50;
pub const DATA_DESCRIPTOR_SIGNATURE :  u32 = 0x08074b50;
=======
pub const LOCAL_FILE_HEADER_SIGNATURE: u32 = 0x04034b50;
pub const CENTRAL_DIRECTORY_HEADER_SIGNATURE: u32 = 0x02014b50;
const CENTRAL_DIRECTORY_END_SIGNATURE: u32 = 0x06054b50;
pub const ZIP64_CENTRAL_DIRECTORY_END_SIGNATURE: u32 = 0x06064b50;
const ZIP64_CENTRAL_DIRECTORY_END_LOCATOR_SIGNATURE: u32 = 0x07064b50;
>>>>>>> a2ba5fb2

pub struct CentralDirectoryEnd {
    pub disk_number: u16,
    pub disk_with_central_directory: u16,
    pub number_of_files_on_this_disk: u16,
    pub number_of_files: u16,
    pub central_directory_size: u32,
    pub central_directory_offset: u32,
    pub zip_file_comment: Vec<u8>,
}

impl CentralDirectoryEnd {
    pub fn parse<T: Read>(reader: &mut T) -> ZipResult<CentralDirectoryEnd> {
        let magic = reader.read_u32::<LittleEndian>()?;
        if magic != CENTRAL_DIRECTORY_END_SIGNATURE {
            return Err(ZipError::InvalidArchive("Invalid digital signature header"));
        }
        let disk_number = reader.read_u16::<LittleEndian>()?;
        let disk_with_central_directory = reader.read_u16::<LittleEndian>()?;
        let number_of_files_on_this_disk = reader.read_u16::<LittleEndian>()?;
        let number_of_files = reader.read_u16::<LittleEndian>()?;
        let central_directory_size = reader.read_u32::<LittleEndian>()?;
        let central_directory_offset = reader.read_u32::<LittleEndian>()?;
        let zip_file_comment_length = reader.read_u16::<LittleEndian>()? as usize;
        let mut zip_file_comment = vec![0; zip_file_comment_length];
        reader.read_exact(&mut zip_file_comment)?;

        Ok(CentralDirectoryEnd {
            disk_number,
            disk_with_central_directory,
            number_of_files_on_this_disk,
            number_of_files,
            central_directory_size,
            central_directory_offset,
            zip_file_comment,
        })
    }

    pub fn find_and_parse<T: Read + io::Seek>(
        reader: &mut T,
    ) -> ZipResult<(CentralDirectoryEnd, u64)> {
        const HEADER_SIZE: u64 = 22;
        const BYTES_BETWEEN_MAGIC_AND_COMMENT_SIZE: u64 = HEADER_SIZE - 6;
        let file_length = reader.seek(io::SeekFrom::End(0))?;

        let search_upper_bound = file_length.saturating_sub(HEADER_SIZE + ::std::u16::MAX as u64);

        if file_length < HEADER_SIZE {
            return Err(ZipError::InvalidArchive("Invalid zip header"));
        }

        let mut pos = file_length - HEADER_SIZE;
        while pos >= search_upper_bound {
            reader.seek(io::SeekFrom::Start(pos as u64))?;
            if reader.read_u32::<LittleEndian>()? == CENTRAL_DIRECTORY_END_SIGNATURE {
                reader.seek(io::SeekFrom::Current(
                    BYTES_BETWEEN_MAGIC_AND_COMMENT_SIZE as i64,
                ))?;
                let comment_length = reader.read_u16::<LittleEndian>()? as u64;
                if file_length - pos - HEADER_SIZE == comment_length {
                    let cde_start_pos = reader.seek(io::SeekFrom::Start(pos as u64))?;
                    return CentralDirectoryEnd::parse(reader).map(|cde| (cde, cde_start_pos));
                }
            }
            pos = match pos.checked_sub(1) {
                Some(p) => p,
                None => break,
            };
        }
        Err(ZipError::InvalidArchive(
            "Could not find central directory end",
        ))
    }

    pub fn write<T: Write>(&self, writer: &mut T) -> ZipResult<()> {
        writer.write_u32::<LittleEndian>(CENTRAL_DIRECTORY_END_SIGNATURE)?;
        writer.write_u16::<LittleEndian>(self.disk_number)?;
        writer.write_u16::<LittleEndian>(self.disk_with_central_directory)?;
        writer.write_u16::<LittleEndian>(self.number_of_files_on_this_disk)?;
        writer.write_u16::<LittleEndian>(self.number_of_files)?;
        writer.write_u32::<LittleEndian>(self.central_directory_size)?;
        writer.write_u32::<LittleEndian>(self.central_directory_offset)?;
        writer.write_u16::<LittleEndian>(self.zip_file_comment.len() as u16)?;
        writer.write_all(&self.zip_file_comment)?;
        Ok(())
    }
}

pub struct Zip64CentralDirectoryEndLocator {
    pub disk_with_central_directory: u32,
    pub end_of_central_directory_offset: u64,
    pub number_of_disks: u32,
}

impl Zip64CentralDirectoryEndLocator {
    pub fn parse<T: Read>(reader: &mut T) -> ZipResult<Zip64CentralDirectoryEndLocator> {
        let magic = reader.read_u32::<LittleEndian>()?;
        if magic != ZIP64_CENTRAL_DIRECTORY_END_LOCATOR_SIGNATURE {
            return Err(ZipError::InvalidArchive(
                "Invalid zip64 locator digital signature header",
            ));
        }
        let disk_with_central_directory = reader.read_u32::<LittleEndian>()?;
        let end_of_central_directory_offset = reader.read_u64::<LittleEndian>()?;
        let number_of_disks = reader.read_u32::<LittleEndian>()?;

        Ok(Zip64CentralDirectoryEndLocator {
            disk_with_central_directory,
            end_of_central_directory_offset,
            number_of_disks,
        })
    }
}

pub struct Zip64CentralDirectoryEnd {
    pub version_made_by: u16,
    pub version_needed_to_extract: u16,
    pub disk_number: u32,
    pub disk_with_central_directory: u32,
    pub number_of_files_on_this_disk: u64,
    pub number_of_files: u64,
    pub central_directory_size: u64,
    pub central_directory_offset: u64,
    //pub extensible_data_sector: Vec<u8>, <-- We don't do anything with this at the moment.
}

impl Zip64CentralDirectoryEnd {
    pub fn find_and_parse<T: Read + io::Seek>(
        reader: &mut T,
        nominal_offset: u64,
        search_upper_bound: u64,
    ) -> ZipResult<(Zip64CentralDirectoryEnd, u64)> {
        let mut pos = nominal_offset;

        while pos <= search_upper_bound {
            reader.seek(io::SeekFrom::Start(pos))?;

            if reader.read_u32::<LittleEndian>()? == ZIP64_CENTRAL_DIRECTORY_END_SIGNATURE {
                let archive_offset = pos - nominal_offset;

                let _record_size = reader.read_u64::<LittleEndian>()?;
                // We would use this value if we did anything with the "zip64 extensible data sector".

                let version_made_by = reader.read_u16::<LittleEndian>()?;
                let version_needed_to_extract = reader.read_u16::<LittleEndian>()?;
                let disk_number = reader.read_u32::<LittleEndian>()?;
                let disk_with_central_directory = reader.read_u32::<LittleEndian>()?;
                let number_of_files_on_this_disk = reader.read_u64::<LittleEndian>()?;
                let number_of_files = reader.read_u64::<LittleEndian>()?;
                let central_directory_size = reader.read_u64::<LittleEndian>()?;
                let central_directory_offset = reader.read_u64::<LittleEndian>()?;

                return Ok((
                    Zip64CentralDirectoryEnd {
                        version_made_by,
                        version_needed_to_extract,
                        disk_number,
                        disk_with_central_directory,
                        number_of_files_on_this_disk,
                        number_of_files,
                        central_directory_size,
                        central_directory_offset,
                    },
                    archive_offset,
                ));
            }

            pos += 1;
        }

        Err(ZipError::InvalidArchive(
            "Could not find ZIP64 central directory end",
        ))
    }
}<|MERGE_RESOLUTION|>--- conflicted
+++ resolved
@@ -3,20 +3,12 @@
 use std::io;
 use std::io::prelude::*;
 
-<<<<<<< HEAD
 pub const LOCAL_FILE_HEADER_SIGNATURE : u32 = 0x04034b50;
 pub const CENTRAL_DIRECTORY_HEADER_SIGNATURE : u32 = 0x02014b50;
 const CENTRAL_DIRECTORY_END_SIGNATURE : u32 = 0x06054b50;
 pub const ZIP64_CENTRAL_DIRECTORY_END_SIGNATURE : u32 = 0x06064b50;
 const ZIP64_CENTRAL_DIRECTORY_END_LOCATOR_SIGNATURE : u32 = 0x07064b50;
 pub const DATA_DESCRIPTOR_SIGNATURE :  u32 = 0x08074b50;
-=======
-pub const LOCAL_FILE_HEADER_SIGNATURE: u32 = 0x04034b50;
-pub const CENTRAL_DIRECTORY_HEADER_SIGNATURE: u32 = 0x02014b50;
-const CENTRAL_DIRECTORY_END_SIGNATURE: u32 = 0x06054b50;
-pub const ZIP64_CENTRAL_DIRECTORY_END_SIGNATURE: u32 = 0x06064b50;
-const ZIP64_CENTRAL_DIRECTORY_END_LOCATOR_SIGNATURE: u32 = 0x07064b50;
->>>>>>> a2ba5fb2
 
 pub struct CentralDirectoryEnd {
     pub disk_number: u16,
