--- conflicted
+++ resolved
@@ -448,27 +448,24 @@
     pub fn extract<P: AsRef<Path>>(&mut self, directory: P) -> ZipResult<()> {
         use std::fs;
 
-        fn inner(file: &mut ZipFile<'_>, directory: &Path) -> ZipResult<()> {
+        for i in 0..self.len() {
+            let mut file = self.by_index(i)?;
             let filepath = file
                 .enclosed_name()
                 .ok_or(ZipError::InvalidArchive("Invalid file path"))?;
 
-            let outpath = directory.join(filepath);
+            let outpath = directory.as_ref().join(filepath);
 
             if file.name().ends_with('/') {
                 fs::create_dir_all(&outpath)?;
             } else {
                 if let Some(p) = outpath.parent() {
-<<<<<<< HEAD
-                    fs::create_dir_all(p)?;
-=======
                     if !p.exists() {
                         fs::create_dir_all(p)?;
                     }
->>>>>>> e2ff935a
                 }
                 let mut outfile = fs::File::create(&outpath)?;
-                io::copy(file, &mut outfile)?;
+                io::copy(&mut file, &mut outfile)?;
             }
             // Get and Set permissions
             #[cfg(unix)]
@@ -478,15 +475,7 @@
                     fs::set_permissions(&outpath, fs::Permissions::from_mode(mode))?;
                 }
             }
-            Ok(())
-        }
-
-        for i in 0..self.len() {
-            let mut file = self.by_index(i)?;
-
-            inner(&mut file, directory.as_ref())?;
-        }
-
+        }
         Ok(())
     }
 
