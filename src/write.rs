--- conflicted
+++ resolved
@@ -17,12 +17,8 @@
 #[cfg(feature = "bzip2")]
 use bzip2::write::BzEncoder;
 
-<<<<<<< HEAD
 enum GenericZipWriter<W: Write>
 {
-=======
-enum GenericZipWriter<W: Write + io::Seek> {
->>>>>>> a2ba5fb2
     Closed,
     Storer(W),
     #[cfg(feature = "deflate")]
@@ -55,14 +51,9 @@
 ///
 /// println!("Result: {:?}", doit().unwrap());
 /// ```
-<<<<<<< HEAD
 pub struct ZipWriter<W: Write>
 {
     inner: GenericZipWriter<WriterWrapper<W>>,
-=======
-pub struct ZipWriter<W: Write + io::Seek> {
-    inner: GenericZipWriter<W>,
->>>>>>> a2ba5fb2
     files: Vec<ZipFileData>,
     stats: ZipWriterStats,
     writing_to_file: bool,
@@ -136,7 +127,6 @@
     }
 }
 
-<<<<<<< HEAD
 impl<W:Write> Write for ZipWriter<W>
 {
     fn write(&mut self, buf: &[u8]) -> io::Result<usize>
@@ -146,28 +136,6 @@
         let write_result = self.inner.ref_mut()?.write(buf);
         if let Ok(count) = write_result {
             self.stats.update(&buf[0..count]);
-=======
-impl<W: Write + io::Seek> Write for ZipWriter<W> {
-    fn write(&mut self, buf: &[u8]) -> io::Result<usize> {
-        if !self.writing_to_file {
-            return Err(io::Error::new(
-                io::ErrorKind::Other,
-                "No file has been started",
-            ));
-        }
-        match self.inner.ref_mut() {
-            Some(ref mut w) => {
-                let write_result = w.write(buf);
-                if let Ok(count) = write_result {
-                    self.stats.update(&buf[0..count]);
-                }
-                write_result
-            }
-            None => Err(io::Error::new(
-                io::ErrorKind::BrokenPipe,
-                "ZipWriter was already closed",
-            )),
->>>>>>> a2ba5fb2
         }
         write_result
 
@@ -175,20 +143,8 @@
         
     }
 
-<<<<<<< HEAD
-    fn flush(&mut self) -> io::Result<()>
-    {
+    fn flush(&mut self) -> io::Result<()> {
         self.inner.ref_mut()?.flush()
-=======
-    fn flush(&mut self) -> io::Result<()> {
-        match self.inner.ref_mut() {
-            Some(ref mut w) => w.flush(),
-            None => Err(io::Error::new(
-                io::ErrorKind::BrokenPipe,
-                "ZipWriter was already closed",
-            )),
-        }
->>>>>>> a2ba5fb2
     }
 }
 
@@ -199,7 +155,6 @@
     }
 }
 
-<<<<<<< HEAD
 impl <W:Write> ZipWriter<W> {
 
     /// Initializes the ZipWriter.
@@ -214,6 +169,7 @@
             files: Vec::new(),
             stats: Default::default(),
             writing_to_file: false,
+            comment: "zip-rs".into(),
         }
     }
 
@@ -227,15 +183,6 @@
         ZipWriter
         {
             inner: GenericZipWriter::Storer(WriterWrapper::new_unseekable(inner)),
-=======
-impl<W: Write + io::Seek> ZipWriter<W> {
-    /// Initializes the ZipWriter.
-    ///
-    /// Before writing to this object, the start_file command should be called.
-    pub fn new(inner: W) -> ZipWriter<W> {
-        ZipWriter {
-            inner: GenericZipWriter::Storer(inner),
->>>>>>> a2ba5fb2
             files: Vec::new(),
             stats: Default::default(),
             writing_to_file: false,
@@ -387,35 +334,15 @@
         self.add_directory(path_to_string(path), options)
     }
 
-<<<<<<< HEAD
-    fn finalize(&mut self) -> ZipResult<()>
-    {
-=======
-    /// Finish the last file and write all other zip-structures
-    ///
-    /// This will return the writer, but one should normally not append any data to the end of the file.
-    /// Note that the zipfile will also be finished on drop.
-    pub fn finish(&mut self) -> ZipResult<W> {
-        self.finalize()?;
-        let inner = mem::replace(&mut self.inner, GenericZipWriter::Closed);
-        Ok(inner.unwrap())
-    }
-
     fn finalize(&mut self) -> ZipResult<()> {
->>>>>>> a2ba5fb2
         self.finish_file()?;
 
         {
             let writer = self.inner.get_plain();
 
-<<<<<<< HEAD
             let central_start = writer.current_position()?;
             for file in self.files.iter()
             {
-=======
-            let central_start = writer.seek(io::SeekFrom::Current(0))?;
-            for file in self.files.iter() {
->>>>>>> a2ba5fb2
                 write_central_directory_header(writer, file)?;
             }
             let central_size = writer.current_position()? - central_start;
@@ -448,18 +375,12 @@
     }
 }
 
-<<<<<<< HEAD
 impl<W:Write> Drop for ZipWriter<W>
 {
     fn drop(&mut self)
     {
         if !self.inner.is_closed()
         {
-=======
-impl<W: Write + io::Seek> Drop for ZipWriter<W> {
-    fn drop(&mut self) {
-        if !self.inner.is_closed() {
->>>>>>> a2ba5fb2
             if let Err(e) = self.finalize() {
                 let _ = write!(&mut io::stderr(), "ZipWriter drop failed: {:?}", e);
             }
@@ -467,7 +388,6 @@
     }
 }
 
-<<<<<<< HEAD
 impl<W: Write> GenericZipWriter<W>
 {
     fn is_closed(&self) -> bool
@@ -482,10 +402,6 @@
 
     fn switch_to(&mut self, compression: CompressionMethod) -> ZipResult<()>
     {
-=======
-impl<W: Write + io::Seek> GenericZipWriter<W> {
-    fn switch_to(&mut self, compression: CompressionMethod) -> ZipResult<()> {
->>>>>>> a2ba5fb2
         match self.current_compression() {
             Some(method) if method == compression => return Ok(()),
             None => {
@@ -533,32 +449,14 @@
         Ok(())
     }
 
-<<<<<<< HEAD
-    fn ref_mut(&mut self) -> io::Result<&mut Write> {
+    fn ref_mut(&mut self) -> io::Result<&mut dyn Write> {
         match *self {
-            GenericZipWriter::Storer(ref mut w) => Ok(w as &mut Write),
+            GenericZipWriter::Storer(ref mut w) => Ok(w as &mut dyn Write),
             #[cfg(feature = "deflate")]
-            GenericZipWriter::Deflater(ref mut w) => Ok(w as &mut Write),
+            GenericZipWriter::Deflater(ref mut w) => Ok(w as &mut dyn Write),
             #[cfg(feature = "bzip2")]
-            GenericZipWriter::Bzip2(ref mut w) => Ok(w as &mut Write),
+            GenericZipWriter::Bzip2(ref mut w) => Ok(w as &mut dyn Write),
             GenericZipWriter::Closed => Err(io::Error::new(io::ErrorKind::BrokenPipe, "ZipWriter was already closed")),
-=======
-    fn ref_mut(&mut self) -> Option<&mut dyn Write> {
-        match *self {
-            GenericZipWriter::Storer(ref mut w) => Some(w as &mut dyn Write),
-            #[cfg(feature = "deflate")]
-            GenericZipWriter::Deflater(ref mut w) => Some(w as &mut dyn Write),
-            #[cfg(feature = "bzip2")]
-            GenericZipWriter::Bzip2(ref mut w) => Some(w as &mut dyn Write),
-            GenericZipWriter::Closed => None,
-        }
-    }
-
-    fn is_closed(&self) -> bool {
-        match *self {
-            GenericZipWriter::Closed => true,
-            _ => false,
->>>>>>> a2ba5fb2
         }
     }
 
@@ -588,7 +486,6 @@
     }
 }
 
-<<<<<<< HEAD
 fn calc_generic_flags(file: &ZipFileData) -> u16 {
     let mut flag = if !file.file_name.is_ascii() { 1u16 << 11 } else { 0 };
     if file.streaming { flag |= 0x08 }
@@ -597,24 +494,12 @@
 
 fn write_local_file_header<T: Write>(writer: &mut T, file: &ZipFileData) -> ZipResult<()>
 {
-=======
-fn write_local_file_header<T: Write>(writer: &mut T, file: &ZipFileData) -> ZipResult<()> {
->>>>>>> a2ba5fb2
     // local file header signature
     writer.write_u32::<LittleEndian>(spec::LOCAL_FILE_HEADER_SIGNATURE)?;
     // version needed to extract
     writer.write_u16::<LittleEndian>(file.version_needed())?;
     // general purpose bit flag
-<<<<<<< HEAD
     writer.write_u16::<LittleEndian>(calc_generic_flags(file))?;
-=======
-    let flag = if !file.file_name.is_ascii() {
-        1u16 << 11
-    } else {
-        0
-    };
-    writer.write_u16::<LittleEndian>(flag)?;
->>>>>>> a2ba5fb2
     // Compression method
     #[allow(deprecated)]
     writer.write_u16::<LittleEndian>(file.compression_method.to_u16())?;
@@ -640,19 +525,10 @@
     Ok(())
 }
 
-<<<<<<< HEAD
 fn update_local_file_header<W:Write>(writer: &mut WriterWrapper<W>, file: &ZipFileData) -> ZipResult<()>
 {
     const CRC32_OFFSET : u64 = 14;
     writer.seek_position(file.header_start + CRC32_OFFSET)?;
-=======
-fn update_local_file_header<T: Write + io::Seek>(
-    writer: &mut T,
-    file: &ZipFileData,
-) -> ZipResult<()> {
-    const CRC32_OFFSET: u64 = 14;
-    writer.seek(io::SeekFrom::Start(file.header_start + CRC32_OFFSET))?;
->>>>>>> a2ba5fb2
     writer.write_u32::<LittleEndian>(file.crc32)?;
     writer.write_u32::<LittleEndian>(file.compressed_size as u32)?;
     writer.write_u32::<LittleEndian>(file.uncompressed_size as u32)?;
@@ -668,16 +544,7 @@
     // version needed to extract
     writer.write_u16::<LittleEndian>(file.version_needed())?;
     // general puprose bit flag
-<<<<<<< HEAD
     writer.write_u16::<LittleEndian>(calc_generic_flags(file))?;
-=======
-    let flag = if !file.file_name.is_ascii() {
-        1u16 << 11
-    } else {
-        0
-    };
-    writer.write_u16::<LittleEndian>(flag)?;
->>>>>>> a2ba5fb2
     // compression method
     #[allow(deprecated)]
     writer.write_u16::<LittleEndian>(file.compression_method.to_u16())?;
@@ -715,7 +582,6 @@
     Ok(())
 }
 
-<<<<<<< HEAD
 fn add_data_descriptor_header<T: Write>(writer: &mut T, file: &ZipFileData) -> ZipResult<()>
 {
     // data_descriptor header signature
@@ -732,9 +598,6 @@
 
 fn build_extra_field(_file: &ZipFileData) -> ZipResult<Vec<u8>>
 {
-=======
-fn build_extra_field(_file: &ZipFileData) -> ZipResult<Vec<u8>> {
->>>>>>> a2ba5fb2
     let writer = Vec::new();
     // Future work
     Ok(writer)
@@ -838,6 +701,7 @@
     use crate::types::DateTime;
     use std::io;
     use std::io::Write;
+    use byteorder::{LittleEndian, ReadBytesExt};
 
     #[test]
     fn write_empty_zip() {
@@ -915,7 +779,6 @@
 
         #[test]
     fn write_to_noseekable_stream() {
-        use podio::{ReadPodExt, LittleEndian};
         let w = Vec::new();
         let mut zip = ZipWriter::new_streaming(w);
         let stored_opts = FileOptions::default().compression_method(CompressionMethod::Stored);
