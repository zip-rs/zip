//! Error types that can be emitted from this library

use std::io;

use thiserror::Error;

/// Generic result type with ZipError as its error variant
pub type ZipResult<T> = Result<T, ZipError>;

/// Error type for Zip
#[derive(Debug, Error)]
pub enum ZipError {
    /// An Error caused by I/O
    #[error(transparent)]
    Io(#[from] io::Error),

    /// This file is probably not a zip archive
    #[error("invalid Zip archive")]
    InvalidArchive(&'static str),

    /// This archive is not supported
    #[error("unsupported Zip archive")]
    UnsupportedArchive(&'static str),

    /// The requested file could not be found in the archive
    #[error("specified file not found in archive")]
    FileNotFound,
<<<<<<< HEAD

    /// No password was given but the data is encrypted
    PasswordRequired,

    /// The given password is wrong
    InvalidPassword,
}

impl ZipError
{
    fn detail(&self) -> ::std::borrow::Cow<'_, str>
    {
        use std::error::Error;

        match *self
        {
            ZipError::Io(ref io_err) => {
                ("Io Error: ".to_string() + (io_err as &dyn error::Error).description()).into()
            },
            ZipError::InvalidArchive(msg) | ZipError::UnsupportedArchive(msg) => {
                (self.description().to_string() + ": " + msg).into()
            },
            ZipError::FileNotFound | ZipError::PasswordRequired | ZipError::InvalidPassword => {
                self.description().into()
            },
        }
    }
}

impl convert::From<io::Error> for ZipError
{
    fn from(err: io::Error) -> ZipError
    {
        ZipError::Io(err)
    }
}

impl convert::From<ZipError> for io::Error
{
    fn from(err: ZipError) -> io::Error
    {
        io::Error::new(io::ErrorKind::Other, err)
    }
}

impl fmt::Display for ZipError
{
    fn fmt(&self, fmt: &mut fmt::Formatter<'_>) -> Result<(), fmt::Error>
    {
        fmt.write_str(&*self.detail())
    }
}

impl error::Error for ZipError
{
    fn description(&self) -> &str
    {
        match *self
        {
            ZipError::Io(ref io_err) => (io_err as &dyn error::Error).description(),
            ZipError::InvalidArchive(..) => "Invalid Zip archive",
            ZipError::UnsupportedArchive(..) => "Unsupported Zip archive",
            ZipError::FileNotFound => "Specified file not found in archive",
            ZipError::PasswordRequired => "Missing password, file in archive is encrypted",
            ZipError::InvalidPassword => "Invalid password for file in archive",
        }
    }

    fn cause(&self) -> Option<&dyn error::Error>
    {
        match *self
        {
            ZipError::Io(ref io_err) => Some(io_err as &dyn error::Error),
            _ => None,
        }
    }
=======
>>>>>>> a2ba5fb2
}<|MERGE_RESOLUTION|>--- conflicted
+++ resolved
@@ -25,83 +25,12 @@
     /// The requested file could not be found in the archive
     #[error("specified file not found in archive")]
     FileNotFound,
-<<<<<<< HEAD
 
     /// No password was given but the data is encrypted
+	#[error("missing password, file in archive is encrypted")]
     PasswordRequired,
 
     /// The given password is wrong
+	#[error("invalid password for file in archive")]
     InvalidPassword,
-}
-
-impl ZipError
-{
-    fn detail(&self) -> ::std::borrow::Cow<'_, str>
-    {
-        use std::error::Error;
-
-        match *self
-        {
-            ZipError::Io(ref io_err) => {
-                ("Io Error: ".to_string() + (io_err as &dyn error::Error).description()).into()
-            },
-            ZipError::InvalidArchive(msg) | ZipError::UnsupportedArchive(msg) => {
-                (self.description().to_string() + ": " + msg).into()
-            },
-            ZipError::FileNotFound | ZipError::PasswordRequired | ZipError::InvalidPassword => {
-                self.description().into()
-            },
-        }
-    }
-}
-
-impl convert::From<io::Error> for ZipError
-{
-    fn from(err: io::Error) -> ZipError
-    {
-        ZipError::Io(err)
-    }
-}
-
-impl convert::From<ZipError> for io::Error
-{
-    fn from(err: ZipError) -> io::Error
-    {
-        io::Error::new(io::ErrorKind::Other, err)
-    }
-}
-
-impl fmt::Display for ZipError
-{
-    fn fmt(&self, fmt: &mut fmt::Formatter<'_>) -> Result<(), fmt::Error>
-    {
-        fmt.write_str(&*self.detail())
-    }
-}
-
-impl error::Error for ZipError
-{
-    fn description(&self) -> &str
-    {
-        match *self
-        {
-            ZipError::Io(ref io_err) => (io_err as &dyn error::Error).description(),
-            ZipError::InvalidArchive(..) => "Invalid Zip archive",
-            ZipError::UnsupportedArchive(..) => "Unsupported Zip archive",
-            ZipError::FileNotFound => "Specified file not found in archive",
-            ZipError::PasswordRequired => "Missing password, file in archive is encrypted",
-            ZipError::InvalidPassword => "Invalid password for file in archive",
-        }
-    }
-
-    fn cause(&self) -> Option<&dyn error::Error>
-    {
-        match *self
-        {
-            ZipError::Io(ref io_err) => Some(io_err as &dyn error::Error),
-            _ => None,
-        }
-    }
-=======
->>>>>>> a2ba5fb2
 }